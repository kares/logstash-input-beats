--- conflicted
+++ resolved
@@ -1,10 +1,6 @@
-<<<<<<< HEAD
 ## 6.1.3
  - Fix: safe-guard byte buf allocation [#420](https://github.com/logstash-plugins/logstash-input-beats/pull/420) 
-=======
-## Unreleased
  - Updated Jackson dependencies
->>>>>>> ab0667a9
 
 ## 6.1.2
  - [DOC] Added naming attribute to control plugin name that appears in docs, and set up framework to make attributes viable in code sample
